--- conflicted
+++ resolved
@@ -88,13 +88,9 @@
 
 mkdir -p /root/ext4
 mkdir -p /root/xfs
-<<<<<<< HEAD
 mkdir -p /root/cifs
 mkdir -p /root/sdc
-
-=======
 mkdir -p /root/btrfs
->>>>>>> c2161eab
 #RunTests
 if [[ $TestFileSystem == "cifs" ]];
 then
